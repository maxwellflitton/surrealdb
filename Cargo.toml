[package]
name = "surreal"
publish = false
edition = "2021"
version = "2.0.0"
license-file = "LICENSE"
authors = ["Tobie Morgan Hitchcock <tobie@surrealdb.com>"]

[features]
# Public features
default = [
    "storage-mem",
    "storage-surrealkv",
    "storage-rocksdb",
    "scripting",
    "http",
]
storage-mem = ["surrealdb/kv-mem"]
storage-rocksdb = ["surrealdb/kv-rocksdb"]
storage-tikv = ["surrealdb/kv-tikv"]
storage-fdb = ["surrealdb/kv-fdb"]
storage-surrealcs = ["surrealdb/kv-surrealcs"]
storage-surrealkv = ["surrealdb/kv-surrealkv"]
scripting = ["surrealdb/scripting"]
http = ["surrealdb/http"]
http-compression = []
ml = ["surrealdb/ml"]
jwks = ["surrealdb/jwks"]
performance-profiler = ["dep:pprof"]
# Special features
storage-fdb-7_1 = ["surrealdb-core/kv-fdb-7_1"]
storage-fdb-7_3 = ["surrealdb-core/kv-fdb-7_3"]

[workspace]
members = [
    "core",
    "sdk",
    "sdk/examples/actix",
    "sdk/examples/axum",
    "sdk/examples/rocket",
]

[profile.release]
lto = true
strip = true
opt-level = 3
panic = 'abort'
codegen-units = 1

[profile.bench]
strip = false

[profile.make]
inherits = "dev"

[dependencies]
argon2 = "0.5.2"
axum = { version = "0.7.4", features = ["tracing", "ws"] }
axum-extra = { version = "0.9.2", features = [
    "query",
    "typed-routing",
    "typed-header",
] }
axum-server = { version = "0.7.1", features = ["tls-rustls-no-provider"] }
base64 = "0.21.5"
bytes = "1.5.0"
chrono = "0.4.31"
ciborium = "0.2.1"
clap = { version = "4.4.11", features = [
    "env",
    "derive",
    "wrap_help",
    "unicode",
] }
futures = "0.3.29"
futures-util = "0.3.29"
geo = "0.28.0"
geo-types = "0.7.13"
glob = "0.3.1"
http = "1.1.0"
http-body = "1.0.0"
http-body-util = "0.1.1"
hyper = "1.2.0"
once_cell = "1.18.0"
opentelemetry = { version = "0.24" }
opentelemetry_sdk = { version = "0.24", features = ["rt-tokio"] }
opentelemetry-otlp = { version = "0.17.0", features = ["metrics"] }
pin-project-lite = "0.2.13"
pprof = { version = "0.13.0", features = [
    "flamegraph",
    "prost-codec",
], optional = true }
rand = "0.8.5"
reqwest = { version = "0.12.5", default-features = false, features = [
    "blocking",
    "gzip",
    "http2",
] }
revision = { version = "0.9.0", features = [
    "chrono",
    "geo",
    "roaring",
    "regex",
    "rust_decimal",
    "uuid",
] }
rmpv = "1.0.1"
rust_decimal = "1.36.0"
rustyline = { version = "12.0.0", features = ["derive"] }
semver = "1.0.20"
serde = { version = "1.0.193", features = ["derive"] }
serde_json = "1.0.108"
serde_pack = { version = "1.1.2", package = "rmp-serde" }
surrealdb = { version = "2", path = "sdk", features = [
    "protocol-http",
    "protocol-ws",
    "rustls",
] }
surrealdb-core = { version = "2", path = "core" }
tempfile = "3.8.1"
thiserror = "1.0.50"
tokio = { version = "1.34.0", features = ["macros", "signal"] }
tokio-stream = "0.1"
tokio-util = { version = "0.7.10", features = ["io"] }
tower = "0.4.13"
tower-http = { version = "0.5.2", features = [
    "trace",
    "sensitive-headers",
    "auth",
    "request-id",
    "util",
    "catch-panic",
    "cors",
    "set-header",
    "limit",
    "add-extension",
    "compression-full",
] }
<<<<<<< HEAD
tracing = "0.1"
tracing-opentelemetry = "0.25.0"
tracing-subscriber = { version = "0.3.18", features = ["env-filter"] }
=======
tower-service = "0.3.2"
>>>>>>> 1e6a3a8f
urlencoding = "2.1.3"
uuid = { version = "1.6.1", features = ["serde", "js", "v4", "v7"] }
tokio-tungstenite = "0.23.0"
async-graphql-axum = { package = "surrealdb-async-graphql-axum", version = "7.0.7-surrealdb.1" }
async-graphql = { version = "7.0.7", default-features = false }

[target.'cfg(unix)'.dependencies]
nix = { version = "0.27.1", features = ["user"] }

[target.'cfg(unix)'.dev-dependencies]
nix = { version = "0.27.1", features = ["signal", "user"] }

[target.'cfg(any(target_os = "linux", target_os = "macos", target_os = "ios"))'.dependencies]
mimalloc = { version = "0.1.39", default-features = false }

[target.'cfg(any(target_os = "android", target_os = "freebsd", target_os = "netbsd", target_os = "openbsd"))'.dependencies]
jemallocator = "0.5.4"

[dev-dependencies]
assert_fs = "1.0.13"
chrono = "0.4.38"
env_logger = "0.10.1"
jsonwebtoken = "9.3.0"
opentelemetry-proto = { version = "0.7.0", features = [
    "gen-tonic",
    "metrics",
    "logs",
] }
rcgen = "0.11.3"
serial_test = "2.0.0"
temp-env = { version = "0.3.6", features = ["async_closure"] }
test-log = { version = "0.2.13", features = ["trace"] }
tokio-stream = { version = "0.1", features = ["net"] }
tokio-tungstenite = { version = "0.23.0" }
tonic = "0.12.1"
ulid = "1.1.0"
wiremock = "0.6.0"

[build-dependencies]
semver = "1.0.20"

[package.metadata.deb]
maintainer-scripts = "pkg/deb/"
maintainer = "Tobie Morgan Hitchcock <tobie@surrealdb.com>"
copyright = "SurrealDB Ltd. 2022"
systemd-units = { enable = true }
depends = "$auto"
section = "utility"
priority = "optional"
assets = [
    [
        "target/release/surreal",
        "usr/share/surrealdb/surreal",
        "755",
    ],
    [
        "pkg/deb/README",
        "usr/share/surrealdb/README",
        "644",
    ],
]
extended-description = "A scalable, distributed, collaborative, document-graph database, for the realtime web."
license-file = ["LICENSE", "4"]

[lints.rust]
unexpected_cfgs = { level = "warn", check-cfg = [
    'cfg(docker)',
    'cfg(surrealdb_unstable)',
] }<|MERGE_RESOLUTION|>--- conflicted
+++ resolved
@@ -19,8 +19,8 @@
 storage-rocksdb = ["surrealdb/kv-rocksdb"]
 storage-tikv = ["surrealdb/kv-tikv"]
 storage-fdb = ["surrealdb/kv-fdb"]
+storage-surrealkv = ["surrealdb/kv-surrealkv"]
 storage-surrealcs = ["surrealdb/kv-surrealcs"]
-storage-surrealkv = ["surrealdb/kv-surrealkv"]
 scripting = ["surrealdb/scripting"]
 http = ["surrealdb/http"]
 http-compression = []
@@ -28,8 +28,8 @@
 jwks = ["surrealdb/jwks"]
 performance-profiler = ["dep:pprof"]
 # Special features
-storage-fdb-7_1 = ["surrealdb-core/kv-fdb-7_1"]
-storage-fdb-7_3 = ["surrealdb-core/kv-fdb-7_3"]
+storage-fdb-7_1 = ["surrealdb/kv-fdb-7_1"]
+storage-fdb-7_3 = ["surrealdb/kv-fdb-7_3"]
 
 [workspace]
 members = [
@@ -55,6 +55,8 @@
 
 [dependencies]
 argon2 = "0.5.2"
+async-graphql-axum = { package = "surrealdb-async-graphql-axum", version = "7.0.7-surrealdb.1" }
+async-graphql = { version = "7.0.7", default-features = false }
 axum = { version = "0.7.4", features = ["tracing", "ws"] }
 axum-extra = { version = "0.9.2", features = [
     "query",
@@ -121,7 +123,7 @@
 thiserror = "1.0.50"
 tokio = { version = "1.34.0", features = ["macros", "signal"] }
 tokio-stream = "0.1"
-tokio-util = { version = "0.7.10", features = ["io"] }
+tokio-util = { version = "0.7.11", features = ["io"] }
 tower = "0.4.13"
 tower-http = { version = "0.5.2", features = [
     "trace",
@@ -136,18 +138,13 @@
     "add-extension",
     "compression-full",
 ] }
-<<<<<<< HEAD
+tower-service = "0.3.2"
 tracing = "0.1"
 tracing-opentelemetry = "0.25.0"
 tracing-subscriber = { version = "0.3.18", features = ["env-filter"] }
-=======
-tower-service = "0.3.2"
->>>>>>> 1e6a3a8f
 urlencoding = "2.1.3"
 uuid = { version = "1.6.1", features = ["serde", "js", "v4", "v7"] }
 tokio-tungstenite = "0.23.0"
-async-graphql-axum = { package = "surrealdb-async-graphql-axum", version = "7.0.7-surrealdb.1" }
-async-graphql = { version = "7.0.7", default-features = false }
 
 [target.'cfg(unix)'.dependencies]
 nix = { version = "0.27.1", features = ["user"] }
