[package]
name = "surreal"
publish = false
edition = "2021"
version = "2.0.0"
license-file = "LICENSE"
authors = ["Tobie Morgan Hitchcock <tobie@surrealdb.com>"]

[features]
# Public features
default = [
    "storage-mem",
    "storage-surrealkv",
    "storage-rocksdb",
    "scripting",
    "http",
]
storage-mem = ["surrealdb/kv-mem"]
storage-rocksdb = ["surrealdb/kv-rocksdb"]
storage-tikv = ["surrealdb/kv-tikv"]
storage-fdb = ["surrealdb/kv-fdb"]
storage-surrealkv = ["surrealdb/kv-surrealkv"]
storage-surrealcs = ["surrealdb/kv-surrealcs"]
scripting = ["surrealdb/scripting"]
http = ["surrealdb/http"]
http-compression = []
ml = ["surrealdb/ml"]
jwks = ["surrealdb/jwks"]
performance-profiler = ["dep:pprof"]
# Special features
storage-fdb-7_1 = ["surrealdb/kv-fdb-7_1"]
storage-fdb-7_3 = ["surrealdb/kv-fdb-7_3"]

[workspace]
members = [
    "core",
    "sdk",
    "sdk/examples/actix",
    "sdk/examples/axum",
    "sdk/examples/rocket",
]
# exclude = [
#     "../surrealcs/client",
#     "../surrealcs/kernel",
# ]

[profile.release]
lto = true
strip = true
opt-level = 3
panic = 'abort'
codegen-units = 1

[profile.bench]
strip = false

[profile.make]
inherits = "dev"

[dependencies]
argon2 = "0.5.2"
<<<<<<< HEAD
async-graphql-axum = { package = "surrealdb-async-graphql-axum", version = "7.0.7-surrealdb.1" }
async-graphql = { version = "7.0.7", default-features = false }
=======
async-graphql = { version = "7.0.7", default-features = false }
async-graphql-axum = { package = "surrealdb-async-graphql-axum", version = "7.0.7-surrealdb.1" }
>>>>>>> d148098f
axum = { version = "0.7.4", features = ["tracing", "ws"] }
axum-extra = { version = "0.9.2", features = [
    "query",
    "typed-routing",
    "typed-header",
] }
axum-server = { version = "0.7.1", features = ["tls-rustls-no-provider"] }
base64 = "0.21.5"
bytes = "1.5.0"
chrono = "0.4.38"
ciborium = "0.2.1"
clap = { version = "4.4.11", features = [
    "env",
    "derive",
    "wrap_help",
    "unicode",
] }
futures = "0.3.29"
futures-util = "0.3.29"
geo = "0.28.0"
geo-types = "0.7.13"
glob = "0.3.1"
http = "1.1.0"
http-body = "1.0.0"
http-body-util = "0.1.1"
hyper = "1.2.0"
once_cell = "1.18.0"
opentelemetry = { version = "0.24" }
opentelemetry_sdk = { version = "0.24", features = ["rt-tokio"] }
opentelemetry-otlp = { version = "0.17.0", features = ["metrics"] }
pin-project-lite = "0.2.13"
pprof = { version = "0.13.0", features = [
    "flamegraph",
    "prost-codec",
], optional = true }
rand = "0.8.5"
reqwest = { version = "0.12.5", default-features = false, features = [
    "blocking",
    "gzip",
    "http2",
] }
revision = { version = "0.10.0", features = [
    "chrono",
    "geo",
    "roaring",
    "regex",
    "rust_decimal",
    "uuid",
] }
rmpv = "1.0.1"
rust_decimal = "1.36.0"
rustyline = { version = "12.0.0", features = ["derive"] }
semver = "1.0.20"
serde = { version = "1.0.209", features = ["derive"] }
serde_json = "1.0.127"
serde_pack = { version = "1.1.2", package = "rmp-serde" }
surrealdb = { version = "2", path = "sdk", features = [
    "protocol-http",
    "protocol-ws",
    "rustls",
] }
surrealdb-core = { version = "2", path = "core" }
tempfile = "3.8.1"
thiserror = "1.0.63"
tokio = { version = "1.34.0", features = ["macros", "signal"] }
tokio-stream = "0.1"
<<<<<<< HEAD
tokio-util = { version = "0.7.11", features = ["io"] }
=======
tokio-tungstenite = "0.23.0"
tokio-util = { version = "0.7.10", features = ["io"] }
>>>>>>> d148098f
tower = "0.4.13"
tower-http = { version = "0.5.2", features = [
    "trace",
    "sensitive-headers",
    "auth",
    "request-id",
    "util",
    "catch-panic",
    "cors",
    "set-header",
    "limit",
    "add-extension",
    "compression-full",
] }
tower-service = "0.3.2"
tracing = "0.1"
tracing-opentelemetry = "0.25.0"
tracing-subscriber = { version = "0.3.18", features = ["env-filter"] }
urlencoding = "2.1.3"
<<<<<<< HEAD
uuid = { version = "1.6.1", features = ["serde", "js", "v4", "v7"] }
tokio-tungstenite = "0.23.0"
=======
uuid = { version = "1.10.0", features = ["serde", "js", "v4", "v7"] }
>>>>>>> d148098f

[target.'cfg(unix)'.dependencies]
nix = { version = "0.27.1", features = ["user"] }

[target.'cfg(unix)'.dev-dependencies]
nix = { version = "0.27.1", features = ["signal", "user"] }

[target.'cfg(any(target_os = "linux", target_os = "macos", target_os = "ios"))'.dependencies]
mimalloc = { version = "0.1.39", default-features = false }

[target.'cfg(any(target_os = "android", target_os = "freebsd", target_os = "netbsd", target_os = "openbsd"))'.dependencies]
jemallocator = "0.5.4"

[dev-dependencies]
assert_fs = "1.0.13"
chrono = "0.4.38"
env_logger = "0.10.1"
jsonwebtoken = "9.3.0"
opentelemetry-proto = { version = "0.7.0", features = [
    "gen-tonic",
    "metrics",
    "logs",
] }
rcgen = "0.11.3"
serial_test = "2.0.0"
temp-env = { version = "0.3.6", features = ["async_closure"] }
test-log = { version = "0.2.13", features = ["trace"] }
tokio-stream = { version = "0.1", features = ["net"] }
tokio-tungstenite = { version = "0.23.0" }
tonic = "0.12.1"
ulid = "1.1.0"
wiremock = "0.6.0"

[build-dependencies]
semver = "1.0.20"

[package.metadata.deb]
maintainer-scripts = "pkg/deb/"
maintainer = "Tobie Morgan Hitchcock <tobie@surrealdb.com>"
copyright = "SurrealDB Ltd. 2022"
systemd-units = { enable = true }
depends = "$auto"
section = "utility"
priority = "optional"
assets = [
    [
        "target/release/surreal",
        "usr/share/surrealdb/surreal",
        "755",
    ],
    [
        "pkg/deb/README",
        "usr/share/surrealdb/README",
        "644",
    ],
]
extended-description = "A scalable, distributed, collaborative, document-graph database, for the realtime web."
license-file = ["LICENSE", "4"]

[lints.rust]
unexpected_cfgs = { level = "warn", check-cfg = [
    'cfg(docker)',
    'cfg(surrealdb_unstable)',
] }<|MERGE_RESOLUTION|>--- conflicted
+++ resolved
@@ -59,13 +59,8 @@
 
 [dependencies]
 argon2 = "0.5.2"
-<<<<<<< HEAD
-async-graphql-axum = { package = "surrealdb-async-graphql-axum", version = "7.0.7-surrealdb.1" }
-async-graphql = { version = "7.0.7", default-features = false }
-=======
 async-graphql = { version = "7.0.7", default-features = false }
 async-graphql-axum = { package = "surrealdb-async-graphql-axum", version = "7.0.7-surrealdb.1" }
->>>>>>> d148098f
 axum = { version = "0.7.4", features = ["tracing", "ws"] }
 axum-extra = { version = "0.9.2", features = [
     "query",
@@ -132,12 +127,8 @@
 thiserror = "1.0.63"
 tokio = { version = "1.34.0", features = ["macros", "signal"] }
 tokio-stream = "0.1"
-<<<<<<< HEAD
-tokio-util = { version = "0.7.11", features = ["io"] }
-=======
 tokio-tungstenite = "0.23.0"
 tokio-util = { version = "0.7.10", features = ["io"] }
->>>>>>> d148098f
 tower = "0.4.13"
 tower-http = { version = "0.5.2", features = [
     "trace",
@@ -157,12 +148,7 @@
 tracing-opentelemetry = "0.25.0"
 tracing-subscriber = { version = "0.3.18", features = ["env-filter"] }
 urlencoding = "2.1.3"
-<<<<<<< HEAD
-uuid = { version = "1.6.1", features = ["serde", "js", "v4", "v7"] }
-tokio-tungstenite = "0.23.0"
-=======
 uuid = { version = "1.10.0", features = ["serde", "js", "v4", "v7"] }
->>>>>>> d148098f
 
 [target.'cfg(unix)'.dependencies]
 nix = { version = "0.27.1", features = ["user"] }
