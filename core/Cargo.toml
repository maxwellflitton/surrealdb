--- conflicted
+++ resolved
@@ -30,7 +30,6 @@
 kv-tikv = ["dep:tikv", "tokio/time", "dep:tempfile", "dep:ext-sort"]
 kv-fdb = ["dep:foundationdb", "tokio/time", "dep:tempfile", "dep:ext-sort"]
 kv-surrealkv = ["dep:surrealkv", "tokio/time", "dep:tempfile", "dep:ext-sort"]
-kv-surrealcs = ["dep:surrealcs", "tokio/time", "dep:tempfile", "dep:ext-sort"]
 scripting = ["dep:js"]
 http = ["dep:reqwest"]
 ml = ["dep:surrealml"]
@@ -58,13 +57,7 @@
 arbitrary = { version = "1.3.2", features = ["derive"], optional = true }
 argon2 = "0.5.2"
 ascii = { version = "0.3.2", package = "any_ascii" }
-<<<<<<< HEAD
-async-graphql = { version = "7.0.7", default-features = false, features = [
-    "dynamic-schema",
-] }
-=======
 async-graphql = { version = "7.0.7", default-features = false, features = ["dynamic-schema"] }
->>>>>>> d148098f
 base64 = "0.21.5"
 bcrypt = "0.15.0"
 bincode = "1.3.3"
@@ -73,11 +66,7 @@
 castaway = "0.2.3"
 cedar-policy = "2.4.2"
 channel = { version = "1.9.0", package = "async-channel" }
-<<<<<<< HEAD
-chrono = { version = "0.4.31", features = ["serde"] }
-=======
 chrono = { version = "0.4.38", features = ["serde"] }
->>>>>>> d148098f
 ciborium = "0.2.1"
 dashmap = "5.5.3"
 derive = { version = "0.12.0", package = "surrealdb-derive" }
@@ -148,20 +137,14 @@
 rust-stemmers = "1.2.0"
 scrypt = "0.11.0"
 semver = { version = "1.0.20", features = ["serde"] }
-<<<<<<< HEAD
-serde = { version = "1.0.193", features = ["derive"] }
-serde_json = "1.0.108"
-=======
 serde = { version = "1.0.209", features = ["derive"] }
 serde_json = "1.0.127"
->>>>>>> d148098f
 serde-content = "0.1.0"
 sha1 = "0.10.6"
 sha2 = "0.10.8"
 snap = "1.1.0"
 storekey = "0.5.0"
 subtle = "2.6"
-surrealcs = { version = "0.1.0", optional = true }
 surrealkv = { version = "0.3.4", optional = true }
 surrealml = { version = "0.1.1", optional = true, package = "surrealml-core" }
 tempfile = { version = "3.10.1", optional = true }
