--- conflicted
+++ resolved
@@ -1,13 +1,7 @@
-<<<<<<< HEAD
-use crate::{sql, syn::parser::mac::test_parse};
-=======
-use nom::AsBytes;
-
 use crate::{
 	sql::{self, Id, Statement, Thing, Value},
 	syn::parser::mac::test_parse,
 };
->>>>>>> 6d26797e
 
 mod limit;
 mod stmt;
