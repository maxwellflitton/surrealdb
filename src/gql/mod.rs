--- conflicted
+++ resolved
@@ -107,11 +107,7 @@
 				let body = Body::from_stream(
 					create_multipart_mixed_stream(stream, Duration::from_secs(30))
 						.map(Ok::<_, std::io::Error>),
-<<<<<<< HEAD
-			);
-=======
 				);
->>>>>>> 6d135e19
 				Ok(HttpResponse::builder()
 					.header("content-type", "multipart/mixed; boundary=graphql")
 					.body(body)
